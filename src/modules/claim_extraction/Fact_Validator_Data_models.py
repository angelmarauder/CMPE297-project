from dataclasses import dataclass
from typing import List, Literal
<<<<<<< HEAD
from typing import Tuple
=======
from typing import List, Tuple

>>>>>>> 05c87c50

VerdictType = Literal["Supported", "Refuted", "Not enough evidence", "Contested"]
class ModelInterface:
    def predict(self, inputs: List[Tuple[str, str]]) -> List[Tuple[float, float, float]]:
        """Stub for NLI model prediction."""
        pass

class SourcePassage:
    def __init__(self, content=None, domain=None, url=None, relevance_score=0, title=None, published_at=None):
        self.content = content
        self.domain = domain
        self.url = url
        self.relevance_score = relevance_score
        self.title = title
        self.published_at = published_at
@dataclass
class Citation:
    def __init__(self, passage):
        self.passage = passage
@dataclass
class CitationValidationScoring(Citation):
    passage: SourcePassage
    entail_prob: float = 0.0
    contradict_prob: float = 0.0
    neutral_prob: float = 0.0
    recency_weight: float = 0.0
    numeric_date_ok: bool = False
@dataclass
class FactCheckFeatures:
    entail_max: float
    entail_mean3: float
    contradict_max: float
    agree_domain_count: int
    releliance_score_avg: float
    recency_weight_max: float
    contest_score: float = 0.0
@dataclass
class FactCheckResult:
    claim: str
    verdict: VerdictType
    score: int
    citations: List[CitationValidationScoring]
    features: FactCheckFeatures<|MERGE_RESOLUTION|>--- conflicted
+++ resolved
@@ -1,11 +1,8 @@
 from dataclasses import dataclass
 from typing import List, Literal
-<<<<<<< HEAD
 from typing import Tuple
-=======
 from typing import List, Tuple
 
->>>>>>> 05c87c50
 
 VerdictType = Literal["Supported", "Refuted", "Not enough evidence", "Contested"]
 class ModelInterface:
