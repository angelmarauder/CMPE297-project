--- conflicted
+++ resolved
@@ -53,11 +53,7 @@
       count={`${score}/100`}
       style={{
         backgroundColor: color === 'success' ? '#52c41a' :
-<<<<<<< HEAD
-          color === 'error' ? '#ddd3d3ff' :
-=======
           color === 'error' ? '#ff4d4f' :
->>>>>>> 17b51bf6
             color === 'warning' ? '#faad14' : '#8c8c8c'
       }}
     />
