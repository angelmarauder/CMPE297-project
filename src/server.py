"""
Flask Backend Server for Fact-Checking Pipeline
Provides REST API endpoint for the React frontend
"""

from flask import Flask, request, jsonify
from flask_cors import CORS
import sys
import os
from pathlib import Path
from threading import Lock           # Used to prevent race conditions when switching LLMs
from dotenv import load_dotenv

# -------------------------------------------------------------------------
# Setup environment and paths
# -------------------------------------------------------------------------
SERVER_DIR = Path(__file__).parent.resolve()
if SERVER_DIR.name == 'src':
    PROJECT_ROOT = SERVER_DIR.parent
else:
    # server.py is at project root
    PROJECT_ROOT = SERVER_DIR
os.chdir(PROJECT_ROOT)  # Change working directory to project root

# Load .env from project root
load_dotenv(PROJECT_ROOT / '.env')

from pipeline import FactCheckingPipeline

# -------------------------------------------------------------------------
# Flask app setup
# -------------------------------------------------------------------------
app = Flask(__name__)
CORS(app)
pipeline_lock = Lock()

# -------------------------------------------------------------------------
# Initialize pipeline once at startup
# -------------------------------------------------------------------------


LLM_PROVIDER = os.environ.get('LLM_PROVIDER')
if not LLM_PROVIDER:
    raise ValueError("LLM_PROVIDER not set. Run setup.sh first.")

print("\nInitializing Fact-Checking Pipeline...")
print(f"  LLM Provider: {LLM_PROVIDER}")
print(f"  Project Root: {PROJECT_ROOT}")

# Use absolute paths from project root
QDRANT_LOCATION = str(PROJECT_ROOT / "data" / "qdrant")
NBA_DATA_PATH = PROJECT_ROOT / "data" / "nba.json"

# Initialize pipeline
pipeline = FactCheckingPipeline(
    use_reasoning=True, 
    llm_provider=LLM_PROVIDER,
    qdrant_location=QDRANT_LOCATION
)

# -------------------------------------------------------------------------
# Verify Qdrant database and warn if ingestion is missing
# -------------------------------------------------------------------------
collection_name = "nba_claims"
try:
    size = pipeline.vector_db.get_collection_size()
    if size == 0:
        print(f"[⚠] Qdrant collection '{collection_name}' is empty.")
        print(f"    → Run ingestion manually: python src/modules/misinformation_module/src/ingest_nba.py")
    else:
        print(f"[✓] Qdrant collection '{collection_name}' loaded successfully with {size} entries.")
except Exception as e:
    print(f"[⚠] Could not check collection size: {e}")
    print("    → Run ingestion manually if you haven't already.")

# -------------------------------------------------------------------------
# Flask API endpoints
# -------------------------------------------------------------------------

<<<<<<< HEAD

# ============================================
# Function: rebuild_pipeline
# ============================================
def rebuild_pipeline(new_provider: str) -> bool:
    """
    Reinitialize the fact-checking pipeline with a different LLM provider (OpenAI or Ollama).
    Returns True if switched successfully, False if no change was needed.
    """
    global pipeline, LLM_PROVIDER

    # Normalize the incoming LLM name
    normalized_provider = (new_provider or '').lower()
    if normalized_provider not in ('openai', 'ollama'):
        raise ValueError(f"Invalid LLM provider: {new_provider}")
    
    # Lock ensures no other process changes pipeline during rebuild
    with pipeline_lock:
        try:
            if hasattr(pipeline, "vector_db") and hasattr(pipeline.vector_db, "client"):
                pipeline.vector_db.client.close()  # Free older qdrant
                print("Closed previous Qdrant client.")
        except Exception as e:
            print(f"Warning: could not close Qdrant client: {e}")          

        current_provider = (LLM_PROVIDER or '').lower()
        if normalized_provider == current_provider:
            print(f"LLM provider already set to '{LLM_PROVIDER}'. No changes made.")
            return False
        
        # Log the provider switch
        print(f"Switching LLM provider: {LLM_PROVIDER} → {normalized_provider}")
        print("Reinitializing fact-checking pipeline with requested provider...")
        current_reasoning = getattr(pipeline, 'use_reasoning', True)
        new_pipeline = FactCheckingPipeline(
            use_reasoning=current_reasoning,
            llm_provider=normalized_provider,
            qdrant_location=QDRANT_LOCATION
        )

        # Replace old pipeline with new one
        pipeline = new_pipeline
        LLM_PROVIDER = normalized_provider
        print(f"LLM provider switched successfully to '{LLM_PROVIDER}'.")
        return True

@app.route('/chat', methods=['GET', 'POST'])
=======
@app.route("/chat", methods=["GET", "POST"])
>>>>>>> 17b51bf6
def chat():
    """
    Main chat endpoint that processes user queries.
    
    GET params: ?question=<user_query>
    POST body: {"question": "<user_query>"}
    
    Returns: JSON response with verdict, score, explanation, citations
    """
    try:
        # Support both GET and POST
        if request.method == 'GET':
            question = request.args.get('question', '')
        else:
            data = request.get_json(force=True)
            question = data.get("question", "")

        if not question.strip():
            return jsonify({
                "error": "No question provided",
                "claim": "",
                "verdict": "Not enough evidence",
                "score": 0,
                "explanation": "Please provide a factual claim or question.",
                "citations": [],
                "features": {}
            }), 400

        # Only use NBA data
        pipeline.available_collections = ["nba_claims"]

        # Run query through pipeline
        result = pipeline.process_query(question)

        # Prepare JSON for frontend
        response = {
            "claim": result.get("claim", question),
            "verdict": result.get("verdict", "Error"),
            "score": result.get("score", 0),
            "explanation": result.get("explanation", "No explanation available."),
            "citations": result.get("citations", []),
            "features": result.get("features", {}),
            "formatted_text": pipeline.format_for_ui(result)
        }

        return jsonify(response)

    except Exception as e:
        print(f"Error processing query: {e}")
        import traceback
        traceback.print_exc()
        
        return jsonify({
            'error': str(e),
            'claim': question if 'question' in locals() else '',
            'verdict': 'Error',
            'score': 0,
            'explanation': f'An error occurred while processing your request: {str(e)}',
            'citations': [],
            'features': {}
        }), 500


# ============================================
# Route: /set-llm
# ============================================
@app.route('/set-llm', methods=['POST'])
def set_llm():
    """
    Endpoint to switch the active LLM provider between OpenAI and Ollama.
    Called by the frontend dropdown in LLMSelector.jsx.
    """
    try:
         # Read JSON input from frontend
        data = request.get_json(silent=True) or {}
        requested_provider = (data.get('llm_provider') or '').lower()
        
        # Validate provider name
        if requested_provider not in ('openai', 'ollama'):
            return jsonify({
                'error': 'Invalid llm_provider value',
                'allowed_providers': ['openai', 'ollama']
            }), 400
        
        # Log the incoming switch request
        print(f"/set-llm request received: {requested_provider}")

        # Try to rebuild the pipeline with the new provider
        changed = rebuild_pipeline(requested_provider)

        # Return message depending on whether a change was needed
        message = (
            f"LLM provider already set to '{LLM_PROVIDER}'."
            if not changed else
            f"LLM provider switched to '{LLM_PROVIDER}'."
        )
        
        # Return response to frontend
        return jsonify({
            'status': 'ok',
            'llm_provider': LLM_PROVIDER,
            'message': message
        })
    
    except Exception as e:
        # Handle any unexpected backend errors
        print(f"Error handling /set-llm request: {e}")
        import traceback
        traceback.print_exc()
        return jsonify({'error': str(e)}), 500

@app.route('/health', methods=['GET'])
def health():
    """Health check endpoint"""
    return jsonify({
        "status": "ok",
        "service": "fact-checking-api",
        "reasoning_enabled": getattr(pipeline, "use_reasoning", True)
    })


@app.route("/toggle-reasoning", methods=["POST"])
def toggle_reasoning():
    """Toggle reasoning engine on/off"""
    try:
        data = request.get_json()
        enable = data.get('enable', True)
        pipeline.use_reasoning = enable
        return jsonify({
            'status': 'ok',
            'reasoning_enabled': pipeline.use_reasoning
        })
    except Exception as e:
        return jsonify({'error': str(e)}), 500

# --- Runtime LLM Provider Switching ---
# This route and helper method allow developers to change the backend model
# (OpenAI or Ollama) without restarting the Flask server.
# Safe extension: does not modify any teammate’s code.
@app.route('/set-llm', methods=['POST'])
def set_llm():
    """
    Switch the active LLM provider at runtime.
    
    Expected JSON payload: {"llm_provider": "openai" | "ollama"}
    Returns the normalized provider so the frontend can confirm which model is live.
    """
    try:
        data = request.get_json(silent=True) or {}
    except Exception:
        data = {}
    
    requested_provider = (data.get('llm_provider') or "").strip()
    if not requested_provider:
        return jsonify({
            'error': "Missing 'llm_provider' in request body.",
            'allowed_providers': ['openai', 'ollama']
        }), 400
    
    try:
        normalized = pipeline.set_llm_provider(requested_provider)
    except ValueError as ve:
        return jsonify({
            'error': str(ve),
            'allowed_providers': ['openai', 'ollama']
        }), 400
    except Exception as exc:
        print(f"Error switching LLM provider: {exc}")
        return jsonify({
            'error': 'Failed to update LLM provider.',
            'details': str(exc)
        }), 500
    
    return jsonify({
        'status': 'ok',
        'llm_provider': normalized
    })

if __name__ == '__main__':
    PORT = int(os.environ.get('PORT', 5005))
    print(f"\n{'='*60}")
    print(f"Fact-Checking API Server")
    print(f"{'='*60}")
    print(f"Server URL: http://localhost:{PORT}")
    print(f"API endpoint: http://localhost:{PORT}/chat")
    print(f"Health check: http://localhost:{PORT}/health")
    print(f"Reasoning: {'Enabled' if pipeline.use_reasoning else 'Disabled'}")
    print(f"{'='*60}\n")
    app.run(host='0.0.0.0', port=PORT, debug=True, use_reloader=False)<|MERGE_RESOLUTION|>--- conflicted
+++ resolved
@@ -77,7 +77,6 @@
 # Flask API endpoints
 # -------------------------------------------------------------------------
 
-<<<<<<< HEAD
 
 # ============================================
 # Function: rebuild_pipeline
@@ -125,9 +124,6 @@
         return True
 
 @app.route('/chat', methods=['GET', 'POST'])
-=======
-@app.route("/chat", methods=["GET", "POST"])
->>>>>>> 17b51bf6
 def chat():
     """
     Main chat endpoint that processes user queries.
