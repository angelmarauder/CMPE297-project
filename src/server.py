"""
Flask Backend Server for Fact-Checking Pipeline
Provides REST API endpoint for the React frontend
"""

from flask import Flask, request, jsonify
from flask_cors import CORS
import sys
import os
from pathlib import Path
from dotenv import load_dotenv

# -------------------------------------------------------------------------
# Setup environment and paths
# -------------------------------------------------------------------------
SERVER_DIR = Path(__file__).parent.resolve()
if SERVER_DIR.name == 'src':
    PROJECT_ROOT = SERVER_DIR.parent
else:
    # server.py is at project root
    PROJECT_ROOT = SERVER_DIR
os.chdir(PROJECT_ROOT)  # Change working directory to project root

# Load .env from project root
load_dotenv(PROJECT_ROOT / '.env')

from pipeline import FactCheckingPipeline

# -------------------------------------------------------------------------
# Flask app setup
# -------------------------------------------------------------------------
app = Flask(__name__)
CORS(app)

# -------------------------------------------------------------------------
# Initialize pipeline once at startup
# -------------------------------------------------------------------------


LLM_PROVIDER = os.environ.get('LLM_PROVIDER')
if not LLM_PROVIDER:
    raise ValueError("LLM_PROVIDER not set. Run setup.sh first.")

print("\nInitializing Fact-Checking Pipeline...")
print(f"  LLM Provider: {LLM_PROVIDER}")
print(f"  Project Root: {PROJECT_ROOT}")

# Use absolute paths from project root
QDRANT_LOCATION = str(PROJECT_ROOT / "data" / "qdrant")
NBA_DATA_PATH = PROJECT_ROOT / "data" / "nba.json"

# Initialize pipeline
pipeline = FactCheckingPipeline(
    use_reasoning=True, 
    llm_provider=LLM_PROVIDER,
    qdrant_location=QDRANT_LOCATION
)

# -------------------------------------------------------------------------
# Verify Qdrant database and warn if ingestion is missing
# -------------------------------------------------------------------------
collection_name = "nba_claims"
try:
    size = pipeline.vector_db.get_collection_size(collection=collection_name)
    if size == 0:
        print(f"[⚠] Qdrant collection '{collection_name}' is empty.")
        print(f"    → Run ingestion manually: python src/modules/misinformation_module/src/ingest_nba.py")
    else:
        print(f"[✓] Qdrant collection '{collection_name}' loaded successfully with {size} entries.")
except Exception as e:
    print(f"[⚠] Could not check collection size: {e}")
    print("    → Run ingestion manually if you haven't already.")

# -------------------------------------------------------------------------
# Flask API endpoints
# -------------------------------------------------------------------------

@app.route("/chat", methods=["GET", "POST"])
def chat():
    """
    Main chat endpoint that processes user queries.
    
    GET params: ?question=<user_query>
    POST body: {"question": "<user_query>"}
    
    Returns: JSON response with verdict, score, explanation, citations
    """
    try:
        # Support both GET and POST
        if request.method == 'GET':
            question = request.args.get('question', '')
        else:
            data = request.get_json(force=True)
            question = data.get("question", "")

        if not question.strip():
            return jsonify({
                "error": "No question provided",
                "claim": "",
                "verdict": "Not enough evidence",
                "score": 0,
                "explanation": "Please provide a factual claim or question.",
                "citations": [],
                "features": {}
            }), 400

        # Only use NBA data
        pipeline.available_collections = ["nba_claims"]

        # Run query through pipeline
        result = pipeline.process_query(question)

        # Prepare JSON for frontend
        response = {
            "claim": result.get("claim", question),
            "verdict": result.get("verdict", "Error"),
            "score": result.get("score", 0),
            "explanation": result.get("explanation", "No explanation available."),
            "citations": result.get("citations", []),
            "features": result.get("features", {}),
            "formatted_text": pipeline.format_for_ui(result)
        }

        return jsonify(response)

    except Exception as e:
        print(f"Error processing query: {e}")
        import traceback
        traceback.print_exc()
        
        return jsonify({
            'error': str(e),
            'claim': question if 'question' in locals() else '',
            'verdict': 'Error',
            'score': 0,
            'explanation': f'An error occurred while processing your request: {str(e)}',
            'citations': [],
            'features': {}
        }), 500

@app.route('/health', methods=['GET'])
def health():
    """Health check endpoint"""
    return jsonify({
        "status": "ok",
        "service": "fact-checking-api",
        "reasoning_enabled": getattr(pipeline, "use_reasoning", True)
    })


@app.route("/toggle-reasoning", methods=["POST"])
def toggle_reasoning():
    """Toggle reasoning engine on/off"""
    try:
        data = request.get_json()
        enable = data.get('enable', True)
        pipeline.use_reasoning = enable
        return jsonify({
            'status': 'ok',
            'reasoning_enabled': pipeline.use_reasoning
        })
    except Exception as e:
        return jsonify({'error': str(e)}), 500

<<<<<<< HEAD

# -------------------------------------------------------------------------
# Run Flask server
# -------------------------------------------------------------------------
=======
# --- Runtime LLM Provider Switching ---
# This route and helper method allow developers to change the backend model
# (OpenAI or Ollama) without restarting the Flask server.
# Safe extension: does not modify any teammate’s code.
@app.route('/set-llm', methods=['POST'])
def set_llm():
    """
    Switch the active LLM provider at runtime.
    
    Expected JSON payload: {"llm_provider": "openai" | "ollama"}
    Returns the normalized provider so the frontend can confirm which model is live.
    """
    try:
        data = request.get_json(silent=True) or {}
    except Exception:
        data = {}
    
    requested_provider = (data.get('llm_provider') or "").strip()
    if not requested_provider:
        return jsonify({
            'error': "Missing 'llm_provider' in request body.",
            'allowed_providers': ['openai', 'ollama']
        }), 400
    
    try:
        normalized = pipeline.set_llm_provider(requested_provider)
    except ValueError as ve:
        return jsonify({
            'error': str(ve),
            'allowed_providers': ['openai', 'ollama']
        }), 400
    except Exception as exc:
        print(f"Error switching LLM provider: {exc}")
        return jsonify({
            'error': 'Failed to update LLM provider.',
            'details': str(exc)
        }), 500
    
    return jsonify({
        'status': 'ok',
        'llm_provider': normalized
    })

>>>>>>> 05c87c50
if __name__ == '__main__':
    PORT = int(os.environ.get('PORT', 5005))
    print(f"\n{'='*60}")
    print(f"Fact-Checking API Server")
    print(f"{'='*60}")
    print(f"Server URL: http://localhost:{PORT}")
    print(f"API endpoint: http://localhost:{PORT}/chat")
    print(f"Health check: http://localhost:{PORT}/health")
    print(f"Reasoning: {'Enabled' if pipeline.use_reasoning else 'Disabled'}")
    print(f"{'='*60}\n")
    app.run(host='0.0.0.0', port=PORT, debug=True, use_reloader=False)<|MERGE_RESOLUTION|>--- conflicted
+++ resolved
@@ -162,12 +162,6 @@
     except Exception as e:
         return jsonify({'error': str(e)}), 500
 
-<<<<<<< HEAD
-
-# -------------------------------------------------------------------------
-# Run Flask server
-# -------------------------------------------------------------------------
-=======
 # --- Runtime LLM Provider Switching ---
 # This route and helper method allow developers to change the backend model
 # (OpenAI or Ollama) without restarting the Flask server.
@@ -211,7 +205,6 @@
         'llm_provider': normalized
     })
 
->>>>>>> 05c87c50
 if __name__ == '__main__':
     PORT = int(os.environ.get('PORT', 5005))
     print(f"\n{'='*60}")
