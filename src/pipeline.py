--- conflicted
+++ resolved
@@ -9,21 +9,12 @@
 from datetime import datetime
 from dataclasses import asdict
 
-<<<<<<< HEAD
-# Module imports
-=======
 # Module imports - adjust paths based on actual repo structure
->>>>>>> 0a84a68d
 from modules.misinformation_module.src.qdrant_db import QdrantDB
 from modules.misinformation_module.src.embedder import E5Embedder
 from modules.claim_extraction.fact_validator import FactValidator
 from modules.claim_extraction.fact_validator_interface import SourcePassage, FactCheckResult
 from modules.llm.llm_openai import llm_openai
-<<<<<<< HEAD
-from modules.llm.llm_ollama import llm_ollama
-from modules.llm.llm_reasoning import llm_reasoning
-=======
->>>>>>> 0a84a68d
 from modules.input_extraction.input_extractor import extract_claim_from_input
 
 
@@ -36,46 +27,36 @@
         self,
         collection_name: str = "facts_collection",
         vector_size: int = 384,
-        qdrant_location: str = "./qdrant_storage",
-        embedding_model: str = "intfloat/e5-small-v2",
-        use_reasoning: bool = True
+        qdrant_location: str = ":memory:",
+        embedding_model: str = "intfloat/e5-small-v2"
     ):
         # Initialize Vector DB
         self.embedder = E5Embedder(embedding_model, normalize=True)
         self.vector_db = QdrantDB(
             collection=collection_name,
             vector_size=vector_size,
-            location="./qdrant_data"
+            location=qdrant_location
         )
         self.vector_db.reset_collection()
         
         # Initialize LLM
         self.llm = llm_openai()
         
-        # Initialize Reasoning Engine (Akshay's module)
-        self.use_reasoning = use_reasoning
-        if use_reasoning:
-            self.reasoning_engine = llm_reasoning()
-        
         # Initialize Fact Validator
         self.fact_validator = FactValidator(self.llm)
         
         print(f"Pipeline initialized with collection '{collection_name}'")
-        print(f"Reasoning engine: {'enabled' if use_reasoning else 'disabled'}")
     
     def load_knowledge_base(self, data_path: str) -> None:
         """
-        Load JSON or Arrow/Parquet and index knowledge base into vector DB.
-        """
-        if data_path.endswith('.json'):
-            with open(data_path, 'r') as f:
-                data = json.load(f)
-        else:
-            # Read Arrow/Parquet directly
-            from datasets import load_from_disk
-            ds = load_from_disk(data_path)
-            data = [{"id": i, "claim": row["claim"], "source": "wikipedia", "confidence": 1.0} 
-                    for i, row in enumerate(ds)]
+        Load and index knowledge base into vector DB.
+        
+        Args:
+            data_path: Path to JSON file with format:
+                [{"id": int, "claim": str, "source": str, "confidence": float}, ...]
+        """
+        with open(data_path, 'r') as f:
+            data = json.load(f)
         
         texts = [d["claim"] for d in data]
         vectors = self.embedder.embed_passages(texts)
@@ -101,6 +82,13 @@
     def retrieve_evidence(self, query: str, top_k: int = 20) -> List[SourcePassage]:
         """
         Retrieve relevant passages from vector DB.
+        
+        Args:
+            query: User's claim/query text
+            top_k: Number of passages to retrieve
+            
+        Returns:
+            List of SourcePassage objects for fact validation
         """
         query_vec = self.embedder.embed_query(query)
         hits = self.vector_db.search(query_vec, top_k=top_k)
@@ -113,15 +101,15 @@
                     relevance_score=float(hit.score),
                     url=hit.payload.get("source", "unknown"),
                     domain=self._extract_domain(hit.payload.get("source", "unknown")),
-                    title=hit.payload["claim"][:100],
-                    published_at=datetime.now()
+                    title=hit.payload["claim"][:100],  # Use first 100 chars as title
+                    published_at=datetime.now()  # Stub - would need real dates
                 )
             )
         
         return passages
     
     def _extract_domain(self, url: str) -> str:
-        """Extract domain from URL"""
+        """Extract domain from URL, fallback to 'unknown'"""
         if "://" in url:
             return url.split("://")[1].split("/")[0]
         return "unknown"
@@ -134,8 +122,19 @@
         1. Extract claim from user input (Danny's module)
         2. Retrieve evidence from vector DB (Adam's module)
         3. Validate claim against evidence (Sam's module)
-        4. Generate explanation with reasoning (Akshay's module)
-        5. Format response for UI
+        4. Format response for LLM/UI
+        
+        Args:
+            user_input: Raw user query text
+            
+        Returns:
+            Dict with:
+                - claim: Extracted claim text
+                - verdict: "Supported" | "Refuted" | "Not enough evidence" | "Contested"
+                - score: int (0-100)
+                - citations: List of citation dicts
+                - features: Feature scores dict
+                - raw_result: Full FactCheckResult object
         """
         
         # Step 1: Extract claim
@@ -144,19 +143,7 @@
             if isinstance(claim_data, dict) and "claims" in claim_data:
                 claims = claim_data["claims"]
                 if not claims:
-<<<<<<< HEAD
-                    return {
-                        "claim": user_input,
-                        "verdict": "Not enough evidence",
-                        "score": 0,
-                        "citations": [],
-                        "features": {},
-                        "explanation": "No factual claims detected in input.",
-                        "message": "No factual claims found"
-                    }
-=======
                     return {...}  # Keep existing error handling
->>>>>>> 0a84a68d
                 claim_text = claims[0]["normalized"]
                 claim_type = claims[0].get("type", "unknown")
             else:
@@ -177,7 +164,6 @@
                 "score": 0,
                 "citations": [],
                 "features": {},
-                "explanation": "No relevant evidence found in the knowledge base.",
                 "message": "No relevant evidence found in knowledge base"
             }
         
@@ -188,10 +174,7 @@
             passages=passages
         )
         
-        # Step 4: Generate explanation with reasoning
-        explanation = self.generate_explanation(result)
-        
-        # Step 5: Format response
+        # Step 4: Format response
         response = {
             "claim": result.claim,
             "verdict": result.verdict,
@@ -213,14 +196,9 @@
                 "reliability_avg": result.features.releliance_score_avg,
                 "recency_max": result.features.recency_weight_max
             },
-<<<<<<< HEAD
-            "explanation": explanation,
-            "raw_result": result  # For debugging
-=======
             "raw_result": result,  # For debugging
             "explanation": self.generate_explanation(result)
 
->>>>>>> 0a84a68d
         }
         
         return response
@@ -228,6 +206,12 @@
     def format_for_ui(self, response: Dict[str, Any]) -> str:
         """
         Format response for UI display.
+        
+        Args:
+            response: Output from process_query
+            
+        Returns:
+            Formatted string for display
         """
         verdict_emoji = {
             "Supported": "✓",
@@ -238,22 +222,18 @@
         
         emoji = verdict_emoji.get(response["verdict"], "?")
         
-        features = response.get('features', {})
         output = f"""
-            {emoji} {response['verdict'].upper()} (Score: {response['score']}/100)
-
-            Claim: "{response['claim']}"
-
-            Explanation:
-            {response.get('explanation', 'No explanation available.')}
-
-            Evidence Summary:
-            - Max Support: {features.get('entail_max', 0):.2f}
-            - Max Contradiction: {features.get('contradict_max', 0):.2f}
-            - Agreeing Sources: {features.get('agree_domain_count', 0)}
-
-            Citations:
-            """
+{emoji} {response['verdict'].upper()} (Score: {response['score']}/100)
+
+Claim: "{response['claim']}"
+
+Evidence Summary:
+- Max Support: {response['features']['entail_max']:.2f}
+- Max Contradiction: {response['features']['contradict_max']:.2f}
+- Agreeing Sources: {response['features']['agree_domain_count']}
+
+Citations:
+"""
         
         for i, cite in enumerate(response['citations'], 1):
             output += f"{i}. {cite['title']}\n   {cite['url']}\n   {cite['snippet'][:150]}...\n\n"
@@ -261,74 +241,6 @@
         return output.strip()
 
     def generate_explanation(self, result: FactCheckResult) -> str:
-<<<<<<< HEAD
-        """
-        Generate explanation using Akshay's multi-step reasoning engine.
-        Falls back to simple explanation if reasoning is disabled.
-        """
-        if self.use_reasoning:
-            # Use Akshay's reasoning agent
-            question = self._format_reasoning_question(result)
-            try:
-                explanation = self.reasoning_engine.reasoning_agent(question)
-                return explanation
-            except Exception as e:
-                print(f"Reasoning engine error: {e}")
-                # Fallback to simple explanation
-                return self._simple_explanation(result)
-        else:
-            # Simple explanation without reasoning
-            return self._simple_explanation(result)
-    
-    def _format_reasoning_question(self, result: FactCheckResult) -> str:
-        """
-        Format fact-check result as a question for the reasoning engine.
-        """
-        citations_text = "\n".join(
-            f"- {c.snippet}" for c in result.citations[:3]
-        )
-        
-        question = f"""
-Analyze and explain this fact-check result:
-
-Claim: {result.claim}
-Verdict: {result.verdict}
-Confidence Score: {result.score}/100
-
-Evidence Analysis:
-- Maximum Entailment: {result.features.entail_max:.2f}
-- Mean Top-3 Entailment: {result.features.entail_mean3:.2f}
-- Maximum Contradiction: {result.features.contradict_max:.2f}
-- Number of Agreeing Domains: {result.features.agree_domain_count}
-- Average Source Reliability: {result.features.releliance_score_avg:.2f}
-
-Key Citations:
-{citations_text}
-
-Question: Provide a clear, evidence-based explanation of why this claim received this verdict.
-Include reasoning about the strength of evidence and any important caveats.
-"""
-        return question
-    
-    def _simple_explanation(self, result: FactCheckResult) -> str:
-        """
-        Simple fallback explanation without multi-step reasoning.
-        """
-        prompt = f"""
-Explain this fact-check verdict concisely:
-
-Claim: {result.claim}
-Verdict: {result.verdict}
-Score: {result.score}/100
-
-Supporting Evidence:
-{chr(10).join(f"- {c.snippet}" for c in result.citations[:2])}
-
-Provide 2-3 sentence explanation.
-"""
-        return self.llm.message(prompt)
-
-=======
         """Optional: Add reasoning explanation after fact check"""
         # Format fact check result into prompt
         prompt = f"""
@@ -344,21 +256,27 @@
     Provide 2-3 sentence explanation.
     """
         return self.llm.message(prompt)
->>>>>>> 0a84a68d
 
 def main():
     """
     Demo/test of the full pipeline.
     """
-    # Initialize pipeline with reasoning enabled
-    pipeline = FactCheckingPipeline(use_reasoning=True)
-    
-    # Load knowledge base
+    # Initialize pipeline
+    pipeline = FactCheckingPipeline()
+    
+    # Load knowledge base (assumes data/mock.json exists)
     knowledge_path = "data/mock.json"
     if os.path.exists(knowledge_path):
         pipeline.load_knowledge_base(knowledge_path)
     else:
         print(f"Warning: Knowledge base file not found at {knowledge_path}")
+        print("Creating minimal test data...")
+        test_data = [
+            {"id": 1, "claim": "The Moon landing occurred in 1969", "source": "https://nasa.gov", "confidence": 1.0},
+            {"id": 2, "claim": "Water boils at 100°C at sea level", "source": "https://physics.edu", "confidence": 1.0},
+            {"id": 3, "claim": "The Earth is approximately 4.5 billion years old", "source": "https://science.org", "confidence": 1.0}
+        ]
+        # Would need to save and load in real scenario
     
     # Test queries
     test_queries = [
@@ -368,7 +286,7 @@
     ]
     
     print("\n" + "="*80)
-    print("FACT-CHECKING PIPELINE DEMO (With Reasoning)")
+    print("FACT-CHECKING PIPELINE DEMO")
     print("="*80 + "\n")
     
     for query in test_queries:
