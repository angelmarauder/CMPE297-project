<<<<<<< HEAD
# Core dependencies
openai>=1.0.0
ollama
python-dotenv>=1.0.0

# Flask backend
flask>=2.3.0
flask-cors>=4.0.0

# Vector database & embeddings
qdrant-client>=1.7.0
sentence-transformers>=2.2.0

# NLP & ML (for fact validator)
torch>=2.0.0
transformers>=4.30.0

# Additional utilities
requests>=2.31.0
numpy>=1.24.0
=======
qdrant-client>=1.9.0
sentence-transformers>=3.0.0
torch>=2.1.0
openai
python-dotenv
ollama
>>>>>>> 0a84a68d
<|MERGE_RESOLUTION|>--- conflicted
+++ resolved
@@ -1,29 +1,6 @@
-<<<<<<< HEAD
-# Core dependencies
-openai>=1.0.0
-ollama
-python-dotenv>=1.0.0
-
-# Flask backend
-flask>=2.3.0
-flask-cors>=4.0.0
-
-# Vector database & embeddings
-qdrant-client>=1.7.0
-sentence-transformers>=2.2.0
-
-# NLP & ML (for fact validator)
-torch>=2.0.0
-transformers>=4.30.0
-
-# Additional utilities
-requests>=2.31.0
-numpy>=1.24.0
-=======
 qdrant-client>=1.9.0
 sentence-transformers>=3.0.0
 torch>=2.1.0
 openai
 python-dotenv
-ollama
->>>>>>> 0a84a68d
+ollama